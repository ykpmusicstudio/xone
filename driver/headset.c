--- conflicted
+++ resolved
@@ -51,6 +51,7 @@
 	struct delayed_work work_config;
 	struct delayed_work work_power_on;
 	struct work_struct work_register;
+	bool got_authenticated;
 	bool got_ready;
 	bool got_initial_volume;
 	bool registered;
@@ -266,10 +267,12 @@
 			snd_pcm_period_elapsed(sub);
 	}
 
-	/* retry if driver runs out of buffers */
-	err = gip_send_audio_samples(headset->client, headset->buffer);
-	if (err && err != -ENOSPC)
-		return HRTIMER_NORESTART;
+	if (headset->got_authenticated) {
+		/* retry if driver runs out of buffers */
+		err = gip_send_audio_samples(headset->client, headset->buffer);
+		if (err && err != -ENOSPC)
+			return HRTIMER_NORESTART;
+	}
 
 	hrtimer_forward_now(timer, ms_to_ktime(GIP_AUDIO_INTERVAL));
 
@@ -343,9 +346,6 @@
 	const struct device *dev = &client->adapter->dev;
 	int err;
 
-<<<<<<< HEAD
-	dev_dbg(&client->dev, "%s: set power ON.\n", __func__);
-=======
 	dev_dbg(dev, "Headset vendor:  0x%04x\n", client->hardware.vendor);
 	dev_dbg(dev, "Headset product: 0x%04x\n", client->hardware.product);
 
@@ -359,7 +359,6 @@
 			break;
 		}
 
->>>>>>> d31a04e3
 	err = gip_set_power_mode(client, GIP_PWR_ON);
 	if (err) {
 		dev_err(&client->dev, "%s: set power mode failed: %d\n",
@@ -446,6 +445,13 @@
 	return gip_auth_process_pkt(&headset->auth, data, len);
 }
 
+static int gip_headset_op_authenticated(struct gip_client *client)
+{
+	struct gip_headset *headset = dev_get_drvdata(&client->dev);
+	headset->got_authenticated = true;
+	return 0;
+}
+
 static void gip_headset_maybe_register(struct gip_headset *headset)
 {
 	if (!headset->got_ready || !headset->got_initial_volume)
@@ -581,6 +587,7 @@
 	.ops = {
 		.battery = gip_headset_op_battery,
 		.authenticate = gip_headset_op_authenticate,
+		.authenticated = gip_headset_op_authenticated,
 		.audio_ready = gip_headset_op_audio_ready,
 		.audio_volume = gip_headset_op_audio_volume,
 		.audio_samples = gip_headset_op_audio_samples,
