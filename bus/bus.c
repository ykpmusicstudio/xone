// SPDX-License-Identifier: GPL-2.0-or-later
/*
 * Copyright (C) 2021 Severin von Wnuck-Lipinski <severinvonw@outlook.de>
 */

#include <linux/module.h>
#include <linux/slab.h>
#include <linux/idr.h>
#include <linux/version.h>

#include "bus.h"

#define to_gip_adapter(d) container_of(d, struct gip_adapter, dev)
#define to_gip_client(d) container_of(d, struct gip_client, dev)
#define to_gip_driver(d) container_of(d, struct gip_driver, drv)

static DEFINE_IDA(gip_adapter_ida);

static void gip_adapter_release(struct device *dev)
{
	kfree(to_gip_adapter(dev));
}

static struct device_type gip_adapter_type = {
	.release = gip_adapter_release,
};

<<<<<<< HEAD
static void gip_add_client(struct gip_client *client)
{
	int err;

	err = device_add(&client->dev);
	if (err) {
		dev_err(&client->dev, "%s: add device failed: %d\n",
			__func__, err);
		return;
	}

	dev_dbg(&client->dev, "%s: added\n", __func__);
}

static void gip_remove_client(struct gip_client *client)
{
	dev_dbg(&client->dev, "%s: removed\n", __func__);

	if (device_is_registered(&client->dev))
		device_del(&client->dev);

	put_device(&client->dev);
}

static void gip_client_state_changed(struct work_struct *work)
{
	struct gip_client *client = container_of(work, typeof(*client),
						 state_work);

	switch (atomic_read(&client->state)) {
	case GIP_CL_IDENTIFIED:
		gip_add_client(client);
		break;
	case GIP_CL_DISCONNECTED:
		gip_remove_client(client);
		break;
	default:
		dev_warn(&client->dev, "%s: invalid state\n", __func__);
		break;
	}
}

#if LINUX_VERSION_CODE < KERNEL_VERSION(6, 3, 0)
static int gip_client_uevent(struct device *dev, struct kobj_uevent_env *env)
#else
static int gip_client_uevent(const struct device *dev, struct kobj_uevent_env *env)
=======
#if LINUX_VERSION_CODE < KERNEL_VERSION(6, 3, 0)
static int gip_client_uevent(struct device *dev, struct kobj_uevent_env *env)
#else
static int gip_client_uevent(const struct device *dev,
			     struct kobj_uevent_env *env)
>>>>>>> 29ec3577
#endif
{
	struct gip_client *client = to_gip_client(dev);
	struct gip_classes *classes = client->classes;

	if (!classes || !classes->count)
		return -EINVAL;

	return add_uevent_var(env, "MODALIAS=gip:%s", classes->strings[0]);
}

static void gip_client_release(struct device *dev)
{
	struct gip_client *client = to_gip_client(dev);

	gip_free_client_info(client);
	kfree(client->chunk_buf_out);
	kfree(client->chunk_buf_in);
	kfree(client);
}

static struct device_type gip_client_type = {
	.uevent = gip_client_uevent,
	.release = gip_client_release,
};

static int gip_bus_match(struct device *dev, struct device_driver *driver)
{
	struct gip_client *client;
	struct gip_driver *drv;
	int i;

	if (dev->type != &gip_client_type)
		return false;

	client = to_gip_client(dev);
	drv = to_gip_driver(driver);

	for (i = 0; i < client->classes->count; i++)
		if (!strcmp(client->classes->strings[i], drv->class))
			return true;

	return false;
}

static int gip_bus_probe(struct device *dev)
{
	struct gip_client *client = to_gip_client(dev);
	struct gip_driver *drv = to_gip_driver(dev->driver);
	int err = 0;

	if (down_interruptible(&client->drv_lock))
		return -EINTR;

	if (!client->drv) {
		err = drv->probe(client);
		if (!err)
			client->drv = drv;
	}

	up(&client->drv_lock);

	return err;
}

static void gip_bus_remove(struct device *dev)
{
	struct gip_client *client = to_gip_client(dev);
	struct gip_driver *drv;

	down(&client->drv_lock);

	drv = client->drv;
	if (drv) {
		client->drv = NULL;
		if (drv->remove)
			drv->remove(client);
	}

	up(&client->drv_lock);
}

#if LINUX_VERSION_CODE <= KERNEL_VERSION(5, 13, 0)
static int gip_bus_remove_compat(struct device *dev)
{
	gip_bus_remove(dev);

	return 0;
}
#elif LINUX_VERSION_CODE < KERNEL_VERSION(5, 15, 0)
static void gip_bus_remove_compat(struct device *dev)
{
	gip_bus_remove(dev);
}
#endif

static struct bus_type gip_bus_type = {
	.name = "xone-gip",
	.match = gip_bus_match,
	.probe = gip_bus_probe,
#if LINUX_VERSION_CODE < KERNEL_VERSION(5, 15, 0)
	.remove = gip_bus_remove_compat,
#else
	.remove = gip_bus_remove,
#endif
};

struct gip_adapter *gip_create_adapter(struct device *parent,
				       struct gip_adapter_ops *ops,
				       int audio_pkts)
{
	struct gip_adapter *adap;
	int err;

	adap = kzalloc(sizeof(*adap), GFP_KERNEL);
	if (!adap)
		return ERR_PTR(-ENOMEM);

	adap->id = ida_simple_get(&gip_adapter_ida, 0, 0, GFP_KERNEL);
	if (adap->id < 0) {
		err = adap->id;
		goto err_put_device;
	}

	adap->clients_wq = alloc_ordered_workqueue("gip%d", 0, adap->id);
	if (!adap->clients_wq) {
		err = -ENOMEM;
		goto err_remove_ida;
	}

	adap->dev.parent = parent;
	adap->dev.type = &gip_adapter_type;
	adap->dev.bus = &gip_bus_type;
	adap->ops = ops;
	adap->audio_packet_count = audio_pkts;
	dev_set_name(&adap->dev, "gip%d", adap->id);
	spin_lock_init(&adap->send_lock);

	err = device_register(&adap->dev);
	if (err)
		goto err_destroy_queue;

	dev_dbg(&adap->dev, "%s: registered\n", __func__);

	return adap;

err_destroy_queue:
	destroy_workqueue(adap->clients_wq);
err_remove_ida:
	ida_simple_remove(&gip_adapter_ida, adap->id);
err_put_device:
	put_device(&adap->dev);

	return ERR_PTR(err);
}
EXPORT_SYMBOL_GPL(gip_create_adapter);

int gip_power_off_adapter(struct gip_adapter *adap)
{
	struct gip_client *client = adap->clients[0];

	if (!client)
		return 0;

	/* power off main client */
	return gip_set_power_mode(client, GIP_PWR_OFF);
}
EXPORT_SYMBOL_GPL(gip_power_off_adapter);

void gip_destroy_adapter(struct gip_adapter *adap)
{
	struct gip_client *client;
	int i;

	/* ensure all state changes have been processed */
	flush_workqueue(adap->clients_wq);

	for (i = GIP_MAX_CLIENTS - 1; i >= 0; i--) {
		client = adap->clients[i];
		if (!client || !device_is_registered(&client->dev))
			continue;

		device_unregister(&client->dev);
	}

	ida_simple_remove(&gip_adapter_ida, adap->id);
	destroy_workqueue(adap->clients_wq);

	dev_dbg(&adap->dev, "%s: unregistered\n", __func__);
	device_unregister(&adap->dev);
}
EXPORT_SYMBOL_GPL(gip_destroy_adapter);

static void gip_register_client(struct work_struct *work)
{
	struct gip_client *client = container_of(work, typeof(*client),
						 work_register);
	int err;

	client->dev.parent = &client->adapter->dev;
	client->dev.type = &gip_client_type;
	client->dev.bus = &gip_bus_type;
	sema_init(&client->drv_lock, 1);
	dev_set_name(&client->dev, "gip%d.%u", client->adapter->id, client->id);

	err = device_register(&client->dev);
	if (err)
		dev_err(&client->dev, "%s: register failed: %d\n",
			__func__, err);
	else
		dev_dbg(&client->dev, "%s: registered\n", __func__);
}

static void gip_unregister_client(struct work_struct *work)
{
	struct gip_client *client = container_of(work, typeof(*client),
						 work_unregister);

	if (!device_is_registered(&client->dev))
		return;

	dev_dbg(&client->dev, "%s: unregistered\n", __func__);
	device_unregister(&client->dev);
}

struct gip_client *gip_get_client(struct gip_adapter *adap, u8 id)
{
	struct gip_client *client;

	client = adap->clients[id];
	if (client)
		return client;

	client = kzalloc(sizeof(*client), GFP_ATOMIC);
	if (!client)
		return ERR_PTR(-ENOMEM);

	client->id = id;
	client->adapter = adap;
	sema_init(&client->drv_lock, 1);
	INIT_WORK(&client->work_register, gip_register_client);
	INIT_WORK(&client->work_unregister, gip_unregister_client);

	adap->clients[id] = client;

	dev_dbg(&client->adapter->dev, "%s: initialized client %u\n",
		__func__, id);

	return client;
}

void gip_add_client(struct gip_client *client)
{
	queue_work(client->adapter->clients_wq, &client->work_register);
}

void gip_remove_client(struct gip_client *client)
{
	client->adapter->clients[client->id] = NULL;
	queue_work(client->adapter->clients_wq, &client->work_unregister);
}

void gip_free_client_info(struct gip_client *client)
{
	int i;

	kfree(client->client_commands);
	kfree(client->firmware_versions);
	kfree(client->audio_formats);
	kfree(client->capabilities_out);
	kfree(client->capabilities_in);

	if (client->classes)
		for (i = 0; i < client->classes->count; i++)
			kfree(client->classes->strings[i]);

	kfree(client->classes);
	kfree(client->interfaces);
	kfree(client->hid_descriptor);

	client->client_commands = NULL;
	client->audio_formats = NULL;
	client->capabilities_out = NULL;
	client->capabilities_in = NULL;
	client->classes = NULL;
	client->interfaces = NULL;
	client->hid_descriptor = NULL;
}

int __gip_register_driver(struct gip_driver *drv, struct module *owner,
			  const char *mod_name)
{
	drv->drv.name = drv->name;
	drv->drv.bus = &gip_bus_type;
	drv->drv.owner = owner;
	drv->drv.mod_name = mod_name;

	return driver_register(&drv->drv);
}
EXPORT_SYMBOL_GPL(__gip_register_driver);

void gip_unregister_driver(struct gip_driver *drv)
{
	driver_unregister(&drv->drv);
}
EXPORT_SYMBOL_GPL(gip_unregister_driver);

static int __init gip_bus_init(void)
{
	return bus_register(&gip_bus_type);
}

static void __exit gip_bus_exit(void)
{
	bus_unregister(&gip_bus_type);
}

module_init(gip_bus_init);
module_exit(gip_bus_exit);

MODULE_AUTHOR("Severin von Wnuck-Lipinski <severinvonw@outlook.de>");
MODULE_DESCRIPTION("xone GIP driver");
MODULE_VERSION("#VERSION#");
MODULE_LICENSE("GPL");<|MERGE_RESOLUTION|>--- conflicted
+++ resolved
@@ -25,60 +25,11 @@
 	.release = gip_adapter_release,
 };
 
-<<<<<<< HEAD
-static void gip_add_client(struct gip_client *client)
-{
-	int err;
-
-	err = device_add(&client->dev);
-	if (err) {
-		dev_err(&client->dev, "%s: add device failed: %d\n",
-			__func__, err);
-		return;
-	}
-
-	dev_dbg(&client->dev, "%s: added\n", __func__);
-}
-
-static void gip_remove_client(struct gip_client *client)
-{
-	dev_dbg(&client->dev, "%s: removed\n", __func__);
-
-	if (device_is_registered(&client->dev))
-		device_del(&client->dev);
-
-	put_device(&client->dev);
-}
-
-static void gip_client_state_changed(struct work_struct *work)
-{
-	struct gip_client *client = container_of(work, typeof(*client),
-						 state_work);
-
-	switch (atomic_read(&client->state)) {
-	case GIP_CL_IDENTIFIED:
-		gip_add_client(client);
-		break;
-	case GIP_CL_DISCONNECTED:
-		gip_remove_client(client);
-		break;
-	default:
-		dev_warn(&client->dev, "%s: invalid state\n", __func__);
-		break;
-	}
-}
-
-#if LINUX_VERSION_CODE < KERNEL_VERSION(6, 3, 0)
-static int gip_client_uevent(struct device *dev, struct kobj_uevent_env *env)
-#else
-static int gip_client_uevent(const struct device *dev, struct kobj_uevent_env *env)
-=======
 #if LINUX_VERSION_CODE < KERNEL_VERSION(6, 3, 0)
 static int gip_client_uevent(struct device *dev, struct kobj_uevent_env *env)
 #else
 static int gip_client_uevent(const struct device *dev,
 			     struct kobj_uevent_env *env)
->>>>>>> 29ec3577
 #endif
 {
 	struct gip_client *client = to_gip_client(dev);
